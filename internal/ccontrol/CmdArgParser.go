/**
 * Copyright (c) 2024 Peking University and Peking University
 * Changsha Institute for Computing and Digital Economy
 *
 * This program is free software: you can redistribute it and/or modify
 * it under the terms of the GNU Affero General Public License as
 * published by the Free Software Foundation, either version 3 of the
 * License, or (at your option) any later version.
 *
 * This program is distributed in the hope that it will be useful,
 * but WITHOUT ANY WARRANTY; without even the implied warranty of
 * MERCHANTABILITY or FITNESS FOR A PARTICULAR PURPOSE.  See the
 * GNU Affero General Public License for more details.
 *
 * You should have received a copy of the GNU Affero General Public License
 * along with this program.  If not, see <https://www.gnu.org/licenses/>.
 */

package ccontrol

import (
	"CraneFrontEnd/internal/util"
<<<<<<< HEAD
	"os"
	"strconv"
	"strings"

	log "github.com/sirupsen/logrus"
=======
	log "github.com/sirupsen/logrus"
	"github.com/spf13/cobra"
	"os"
	"regexp"
>>>>>>> d5b4c3a3
)

var (
	FlagNodeName        string
	FlagState           string
	FlagReason          string
	FlagPartitionName   string
	FlagAllowedAccounts string
	FlagDeniedAccounts  string
	FlagTaskId          uint32
	FlagTaskIds         string
	FlagQueryAll        bool
	FlagTimeLimit       string
	FlagPriority        float64
	FlagHoldTime        string
	FlagConfigFilePath  string = util.DefaultConfigPath
	FlagJson            bool
	FlagReservationName string
	FlagStartTime       string
	FlagDuration        string
	FlagNodes           string
	FlagAccount         string
	FlagUser            string
)

<<<<<<< HEAD
func ParseCmdArgs(args []string) {
	commandArgs := preParseGlobalFlags(args[1:])

	if len(commandArgs) == 0 {
		showHelp()
		os.Exit(0)
	}

	var processedArgs []string
	for _, arg := range commandArgs {
		if strings.Contains(arg, " ") {
			processedArgs = append(processedArgs, strconv.Quote(arg))
		} else {
			processedArgs = append(processedArgs, arg)
		}
	}
	cmdStr := strings.Join(processedArgs, " ")
	command, err := ParseCControlCommand(cmdStr)

	if err != nil {
		log.Error("error: command format is incorrect")
		os.Exit(util.ErrorCmdArg)
	}

	result := executeCommand(command)
	os.Exit(result)
}

func executeCommand(command *CControlCommand) int {
	config := util.ParseConfig(FlagConfigFilePath)
	stub = util.GetStubToCtldByConfig(config)
	userUid = uint32(os.Getuid())

	action := command.GetAction()

	switch action {
	case "show":
		return executeShowCommand(command)
	case "update":
		return executeUpdateCommand(command)
	case "hold":
		return executeHoldCommand(command)
	case "release":
		return executeReleaseCommand(command)
	case "create":
		return executeCreateCommand(command)
	case "delete":
		return executeDeleteCommand(command)
	default:
		log.Debugf("unknown operation type: %s", action)
		return util.ErrorCmdArg
	}
}

func executeShowCommand(command *CControlCommand) int {
	entity := command.GetEntity()

	switch entity {
	case "node":
		return executeShowNodeCommand(command)
	case "partition":
		return executeShowPartitionCommand(command)
	case "job":
		return executeShowJobCommand(command)
	case "reservation":
		return executeShowReservationCommand(command)
	default:
		log.Debugf("unknown entity type: %s", entity)
		return util.ErrorCmdArg
=======
	RootCmd = &cobra.Command{
		Use:     "ccontrol",
		Short:   "Display and modify the specified entity",
		Long:    "",
		Version: util.Version(),
		PersistentPreRun: func(cmd *cobra.Command, args []string) {
			util.DetectNetworkProxy()
			config := util.ParseConfig(FlagConfigFilePath)
			stub = util.GetStubToCtldByConfig(config)
			userUid = uint32(os.Getuid())
		},
	}
	showCmd = &cobra.Command{
		Use:   "show",
		Short: "Display details of the specified entity",
		Long:  "",
	}
	showNodeCmd = &cobra.Command{
		Use:   "node [flags] [node_name]",
		Short: "Display details of the nodes, default is all",
		Long:  "",
		Args:  cobra.MaximumNArgs(1),
		RunE: func(cmd *cobra.Command, args []string) error {
			if len(args) == 0 {
				FlagNodeName = ""
				FlagQueryAll = true
			} else {
				FlagNodeName = args[0]
				FlagQueryAll = false
			}
			return ShowNodes(FlagNodeName, FlagQueryAll)
		},
	}
	showPartitionCmd = &cobra.Command{
		Use:   "partition [flags] [partition_name]",
		Short: "Display details of the partitions, default is all",
		Long:  "",
		Args:  cobra.MaximumNArgs(1),
		RunE: func(cmd *cobra.Command, args []string) error {
			if len(args) == 0 {
				FlagPartitionName = ""
				FlagQueryAll = true
			} else {
				FlagPartitionName = args[0]
				FlagQueryAll = false
			}
			return ShowPartitions(FlagPartitionName, FlagQueryAll)
		},
	}
	showReservationsCmd = &cobra.Command{
		Use:   "reservation [flags] [reservation_name]",
		Short: "Display details of the reservations, default is all",
		Long:  "",
		Args:  cobra.MaximumNArgs(1),
		RunE: func(cmd *cobra.Command, args []string) error {
			if len(args) == 0 {
				FlagReservationName = ""
				FlagQueryAll = true
			} else {
				FlagReservationName = args[0]
				FlagQueryAll = false
			}
			return ShowReservations(FlagReservationName, FlagQueryAll)
		},
	}
	showJobCmd = &cobra.Command{
		Use:   "job [flags] [job_id,...]",
		Short: "Display details of the jobs, default is all",
		Long:  "",
		Args:  cobra.MaximumNArgs(1),
		RunE: func(cmd *cobra.Command, args []string) error {
			jobIds := ""
			if len(args) == 0 {
				FlagQueryAll = true
				jobIds = ""
			} else {
				FlagQueryAll = false
				jobIds = args[0]
			}
			return ShowJobs(jobIds, FlagQueryAll)
		},
	}
	showConfigCmd = &cobra.Command{
		Use:   "config",
		Short: "Display the configuration file in key-value format",
		Long:  "",
		Args:  cobra.ExactArgs(0),
		RunE: func(cmd *cobra.Command, args []string) error {
			return ShowConfig(FlagConfigFilePath)
		},
>>>>>>> d5b4c3a3
	}
}

func executeShowNodeCommand(command *CControlCommand) int {
	FlagNodeName = command.GetID()
	if len(FlagNodeName) == 0 {
		FlagQueryAll = true
		FlagNodeName = " "
	} else {
		FlagQueryAll = false
	}
<<<<<<< HEAD

	return ShowNodes(FlagNodeName, FlagQueryAll)
}

func executeShowPartitionCommand(command *CControlCommand) int {
	name := command.GetID()
	if len(name) == 0 {
		FlagQueryAll = true

	}

	return ShowPartitions(name, FlagQueryAll)
}

func executeShowJobCommand(command *CControlCommand) int {
	name := command.GetID()

	if len(name) == 0 {
		FlagQueryAll = true
=======
	updateJobCmd = &cobra.Command{
		Use:   "job [flags]",
		Short: "Modify job attributes",
		Long:  "",
		RunE: func(cmd *cobra.Command, args []string) error {
			if !cmd.Flags().Changed("time-limit") && !cmd.Flags().Changed("priority") {
				return &util.CraneError{
					Code:    util.ErrorCmdArg,
					Message: "No attribute to modify",
				}
			}

			if len(FlagTimeLimit) != 0 {
				return ChangeTaskTimeLimit(FlagTaskIds, FlagTimeLimit)
			}
			if cmd.Flags().Changed("priority") {
				return ChangeTaskPriority(FlagTaskIds, FlagPriority)
			}
			return nil
		},
	}
	updateNodeCmd = &cobra.Command{
		Use:   "node [flags]",
		Short: "Modify node attributes",
		Long:  "",
		RunE: func(cmd *cobra.Command, args []string) error {
			return ChangeNodeState(FlagNodeName, FlagState, FlagReason)
		},
>>>>>>> d5b4c3a3
	}

<<<<<<< HEAD
	return ShowJobs(name, FlagQueryAll)
}

func executeShowReservationCommand(command *CControlCommand) int {
	name := command.GetID()
	if len(name) == 0 {
		FlagQueryAll = true
		name = " "
	}

	return ShowReservations(name, FlagQueryAll)
}

func executeUpdateCommand(command *CControlCommand) int {
	kvParams := command.GetKVMaps()
	if len(kvParams) == 0 {
		log.Debug("no attribute to be modified")
		return util.ErrorCmdArg
=======
			return nil
		},
		RunE: func(cmd *cobra.Command, args []string) error {
			if cmd.Flags().Changed("allowed-accounts") {
				return ModifyPartitionAcl(args[0], true, FlagAllowedAccounts)
			} else if cmd.Flags().Changed("denied-accounts") {
				if err := ModifyPartitionAcl(args[0], false, FlagDeniedAccounts); err != nil {
					return err
				}
				log.Warning("Hint: When using AllowedAccounts, DeniedAccounts will not take effect.")
			}
			return nil
		},
	}
	holdCmd = &cobra.Command{
		Use:   "hold [flags] job_id[,job_id...]",
		Short: "prevent specified job from starting. ",
		Long:  "",
		Args: func(cmd *cobra.Command, args []string) error {
			err := cobra.ExactArgs(1)(cmd, args)
			if err != nil {
				return err
			}
			matched, _ := regexp.MatchString(`^([1-9][0-9]*)(,[1-9][0-9]*)*$`, args[0])
			if !matched {
				log.Error("job id list must follow the format " +
					"<job_id> or '<job_id>,<job_id>,<job_id>...'")
				os.Exit(util.ErrorCmdArg)
			}
			return nil
		},
		RunE: func(cmd *cobra.Command, args []string) error {
			return HoldReleaseJobs(args[0], true)
		},
>>>>>>> d5b4c3a3
	}

	var lastErr int = util.ErrorSuccess
	for key, value := range kvParams {
		switch strings.ToLower(key) {
		case "node", "nodename":
			FlagNodeName = value
			if err := executeUpdateNodeCommand(command); err != util.ErrorSuccess {
				lastErr = err
			}
		case "job", "jobid":
			FlagTaskIds = value
			if err := executeUpdateJobCommand(command); err != util.ErrorSuccess {
				lastErr = err
			}
<<<<<<< HEAD
		case "partition", "partitionname":
			FlagPartitionName = value
			if err := executeUpdatePartitionCommand(command); err != util.ErrorSuccess {
				lastErr = err
			}
		default:
			log.Errorf("unknown attribute to modify: %s", key)
			lastErr = util.ErrorCmdArg
		}
=======
			return nil
		},
		RunE: func(cmd *cobra.Command, args []string) error {
			return HoldReleaseJobs(args[0], false)
		},
>>>>>>> d5b4c3a3
	}

	return lastErr
}

func executeUpdateNodeCommand(command *CControlCommand) int {
	kvParams := command.GetKVMaps()

	for key, value := range kvParams {
		switch strings.ToLower(key) {
		case "state":
			FlagState = value
		case "reason":
			FlagReason = value
		default:
			log.Errorf("unknown attribute to modify: %s", key)
			return util.ErrorCmdArg
		}
	}
<<<<<<< HEAD

	return ChangeNodeState(FlagNodeName, FlagState, FlagReason)
}

func executeUpdateJobCommand(command *CControlCommand) int {
	kvParams := command.GetKVMaps()

	var lastErr int = util.ErrorSuccess
	for key, value := range kvParams {
		switch strings.ToLower(key) {
		case "priority":
			priority, err := strconv.ParseFloat(value, 64)
			if err != nil {
				log.Debugf("invalid priority value: %s", value)
				lastErr = util.ErrorCmdArg
			}
			FlagPriority = priority
			lastErr = ChangeTaskPriority(FlagTaskIds, FlagPriority)
		case "timelimit":
			FlagTimeLimit = value
			lastErr = ChangeTaskTimeLimit(FlagTaskIds, FlagTimeLimit)
		default:
			log.Errorf("unknown attribute to modify: %s", key)
			lastErr = util.ErrorCmdArg
		}
=======
	createReservationCmd = &cobra.Command{
		Use:   "reservation [flags]",
		Short: "Create a new reservation",
		Long:  "",
		Args:  cobra.ExactArgs(0),
		RunE: func(cmd *cobra.Command, args []string) error {
			return CreateReservation()
		},
>>>>>>> d5b4c3a3
	}

	return lastErr
}

func executeUpdatePartitionCommand(command *CControlCommand) int {
	kvParams := command.GetKVMaps()

	var lastErr int = util.ErrorSuccess
	for key, value := range kvParams {
		switch strings.ToLower(key) {
		case "accounts", "allowedaccounts":
			FlagAllowedAccounts = value
			lastErr = ModifyPartitionAcl(FlagPartitionName, true, FlagAllowedAccounts)
		case "deniedaccounts":
			FlagDeniedAccounts = value
			lastErr = ModifyPartitionAcl(FlagPartitionName, false, FlagDeniedAccounts)
		default:
			log.Errorf("unknown attribute to modify: %s", key)
			lastErr = util.ErrorCmdArg
		}
	}
<<<<<<< HEAD
	return lastErr
}

func executeHoldCommand(command *CControlCommand) int {
	jobIds := command.GetID()

	timeLimit := command.GetKVParamValue("timelimit")
	if len(timeLimit) == 0 {
		log.Debug("no time limit specified")
		return util.ErrorCmdArg
=======
	deleteReservationCmd = &cobra.Command{
		Use:   "reservation reservation_name",
		Short: "Delete the specified reservation",
		Long:  "",
		Args:  cobra.ExactArgs(1),
		RunE: func(cmd *cobra.Command, args []string) error {
			return DeleteReservation(args[0])
		},
>>>>>>> d5b4c3a3
	}

<<<<<<< HEAD
	if jobIds == "" {
		log.Debug("no job id specified")
		return util.ErrorCmdArg
	}

	FlagHoldTime = timeLimit

	return HoldReleaseJobs(jobIds, true)
=======
// ParseCmdArgs executes the root command.
func ParseCmdArgs() {
	util.RunEWrapperForLeafCommand(RootCmd)
	util.RunAndHandleExit(RootCmd)
>>>>>>> d5b4c3a3
}

func executeReleaseCommand(command *CControlCommand) int {
	jobIds := command.GetID()
	if jobIds == "" {
		log.Debug("no job id specified")
		return util.ErrorCmdArg
	}

	return HoldReleaseJobs(jobIds, false)
}

func executeCreateCommand(command *CControlCommand) int {
	entity := command.GetEntity()

	switch entity {
	case "reservation":
		return executeCreateReservationCommand(command)
	default:
		log.Debugf("unknown entity type: %s", entity)
		return util.ErrorCmdArg
	}
}

func executeCreateReservationCommand(command *CControlCommand) int {
	FlagReservationName = command.GetID()
	if len(FlagReservationName) == 0 {
		log.Debug("no reservation name specified")
		return util.ErrorCmdArg
	}

	kvParams := command.GetKVMaps()
	if len(kvParams) == 0 {
		log.Debug("no attribute to be modified")
		return util.ErrorCmdArg
	}

	for key, value := range kvParams {
		switch strings.ToLower(key) {
		case "starttime":
			FlagStartTime = value
		case "partition":
			FlagPartitionName = value
		case "duration":
			FlagDuration = value
		case "nodes":
			FlagNodes = value
		case "account":
			FlagAccount = value
		case "user":
			FlagUser = value
		default:
			log.Errorf("unknown attribute to modify: %s", key)
			return util.ErrorCmdArg
		}
	}

	return CreateReservation()
}

func executeDeleteCommand(command *CControlCommand) int {
	entity := command.GetEntity()

	switch entity {
	case "reservation":
		return executeDeleteReservationCommand(command)
	default:
		log.Debugf("unknown entity type: %s", entity)
		return util.ErrorCmdArg
	}
}

func executeDeleteReservationCommand(command *CControlCommand) int {
	name := command.GetID()

	if len(name) == 0 {
		log.Debug("no reservation name specified")
		return util.ErrorCmdArg
	}

	return DeleteReservation(name)
}<|MERGE_RESOLUTION|>--- conflicted
+++ resolved
@@ -20,18 +20,11 @@
 
 import (
 	"CraneFrontEnd/internal/util"
-<<<<<<< HEAD
 	"os"
 	"strconv"
 	"strings"
 
 	log "github.com/sirupsen/logrus"
-=======
-	log "github.com/sirupsen/logrus"
-	"github.com/spf13/cobra"
-	"os"
-	"regexp"
->>>>>>> d5b4c3a3
 )
 
 var (
@@ -57,7 +50,6 @@
 	FlagUser            string
 )
 
-<<<<<<< HEAD
 func ParseCmdArgs(args []string) {
 	commandArgs := preParseGlobalFlags(args[1:])
 
@@ -127,98 +119,7 @@
 	default:
 		log.Debugf("unknown entity type: %s", entity)
 		return util.ErrorCmdArg
-=======
-	RootCmd = &cobra.Command{
-		Use:     "ccontrol",
-		Short:   "Display and modify the specified entity",
-		Long:    "",
-		Version: util.Version(),
-		PersistentPreRun: func(cmd *cobra.Command, args []string) {
-			util.DetectNetworkProxy()
-			config := util.ParseConfig(FlagConfigFilePath)
-			stub = util.GetStubToCtldByConfig(config)
-			userUid = uint32(os.Getuid())
-		},
-	}
-	showCmd = &cobra.Command{
-		Use:   "show",
-		Short: "Display details of the specified entity",
-		Long:  "",
-	}
-	showNodeCmd = &cobra.Command{
-		Use:   "node [flags] [node_name]",
-		Short: "Display details of the nodes, default is all",
-		Long:  "",
-		Args:  cobra.MaximumNArgs(1),
-		RunE: func(cmd *cobra.Command, args []string) error {
-			if len(args) == 0 {
-				FlagNodeName = ""
-				FlagQueryAll = true
-			} else {
-				FlagNodeName = args[0]
-				FlagQueryAll = false
-			}
-			return ShowNodes(FlagNodeName, FlagQueryAll)
-		},
-	}
-	showPartitionCmd = &cobra.Command{
-		Use:   "partition [flags] [partition_name]",
-		Short: "Display details of the partitions, default is all",
-		Long:  "",
-		Args:  cobra.MaximumNArgs(1),
-		RunE: func(cmd *cobra.Command, args []string) error {
-			if len(args) == 0 {
-				FlagPartitionName = ""
-				FlagQueryAll = true
-			} else {
-				FlagPartitionName = args[0]
-				FlagQueryAll = false
-			}
-			return ShowPartitions(FlagPartitionName, FlagQueryAll)
-		},
-	}
-	showReservationsCmd = &cobra.Command{
-		Use:   "reservation [flags] [reservation_name]",
-		Short: "Display details of the reservations, default is all",
-		Long:  "",
-		Args:  cobra.MaximumNArgs(1),
-		RunE: func(cmd *cobra.Command, args []string) error {
-			if len(args) == 0 {
-				FlagReservationName = ""
-				FlagQueryAll = true
-			} else {
-				FlagReservationName = args[0]
-				FlagQueryAll = false
-			}
-			return ShowReservations(FlagReservationName, FlagQueryAll)
-		},
-	}
-	showJobCmd = &cobra.Command{
-		Use:   "job [flags] [job_id,...]",
-		Short: "Display details of the jobs, default is all",
-		Long:  "",
-		Args:  cobra.MaximumNArgs(1),
-		RunE: func(cmd *cobra.Command, args []string) error {
-			jobIds := ""
-			if len(args) == 0 {
-				FlagQueryAll = true
-				jobIds = ""
-			} else {
-				FlagQueryAll = false
-				jobIds = args[0]
-			}
-			return ShowJobs(jobIds, FlagQueryAll)
-		},
-	}
-	showConfigCmd = &cobra.Command{
-		Use:   "config",
-		Short: "Display the configuration file in key-value format",
-		Long:  "",
-		Args:  cobra.ExactArgs(0),
-		RunE: func(cmd *cobra.Command, args []string) error {
-			return ShowConfig(FlagConfigFilePath)
-		},
->>>>>>> d5b4c3a3
+
 	}
 }
 
@@ -230,7 +131,6 @@
 	} else {
 		FlagQueryAll = false
 	}
-<<<<<<< HEAD
 
 	return ShowNodes(FlagNodeName, FlagQueryAll)
 }
@@ -250,39 +150,9 @@
 
 	if len(name) == 0 {
 		FlagQueryAll = true
-=======
-	updateJobCmd = &cobra.Command{
-		Use:   "job [flags]",
-		Short: "Modify job attributes",
-		Long:  "",
-		RunE: func(cmd *cobra.Command, args []string) error {
-			if !cmd.Flags().Changed("time-limit") && !cmd.Flags().Changed("priority") {
-				return &util.CraneError{
-					Code:    util.ErrorCmdArg,
-					Message: "No attribute to modify",
-				}
-			}
-
-			if len(FlagTimeLimit) != 0 {
-				return ChangeTaskTimeLimit(FlagTaskIds, FlagTimeLimit)
-			}
-			if cmd.Flags().Changed("priority") {
-				return ChangeTaskPriority(FlagTaskIds, FlagPriority)
-			}
-			return nil
-		},
-	}
-	updateNodeCmd = &cobra.Command{
-		Use:   "node [flags]",
-		Short: "Modify node attributes",
-		Long:  "",
-		RunE: func(cmd *cobra.Command, args []string) error {
-			return ChangeNodeState(FlagNodeName, FlagState, FlagReason)
-		},
->>>>>>> d5b4c3a3
-	}
-
-<<<<<<< HEAD
+
+	}
+
 	return ShowJobs(name, FlagQueryAll)
 }
 
@@ -301,42 +171,7 @@
 	if len(kvParams) == 0 {
 		log.Debug("no attribute to be modified")
 		return util.ErrorCmdArg
-=======
-			return nil
-		},
-		RunE: func(cmd *cobra.Command, args []string) error {
-			if cmd.Flags().Changed("allowed-accounts") {
-				return ModifyPartitionAcl(args[0], true, FlagAllowedAccounts)
-			} else if cmd.Flags().Changed("denied-accounts") {
-				if err := ModifyPartitionAcl(args[0], false, FlagDeniedAccounts); err != nil {
-					return err
-				}
-				log.Warning("Hint: When using AllowedAccounts, DeniedAccounts will not take effect.")
-			}
-			return nil
-		},
-	}
-	holdCmd = &cobra.Command{
-		Use:   "hold [flags] job_id[,job_id...]",
-		Short: "prevent specified job from starting. ",
-		Long:  "",
-		Args: func(cmd *cobra.Command, args []string) error {
-			err := cobra.ExactArgs(1)(cmd, args)
-			if err != nil {
-				return err
-			}
-			matched, _ := regexp.MatchString(`^([1-9][0-9]*)(,[1-9][0-9]*)*$`, args[0])
-			if !matched {
-				log.Error("job id list must follow the format " +
-					"<job_id> or '<job_id>,<job_id>,<job_id>...'")
-				os.Exit(util.ErrorCmdArg)
-			}
-			return nil
-		},
-		RunE: func(cmd *cobra.Command, args []string) error {
-			return HoldReleaseJobs(args[0], true)
-		},
->>>>>>> d5b4c3a3
+
 	}
 
 	var lastErr int = util.ErrorSuccess
@@ -352,7 +187,6 @@
 			if err := executeUpdateJobCommand(command); err != util.ErrorSuccess {
 				lastErr = err
 			}
-<<<<<<< HEAD
 		case "partition", "partitionname":
 			FlagPartitionName = value
 			if err := executeUpdatePartitionCommand(command); err != util.ErrorSuccess {
@@ -362,13 +196,6 @@
 			log.Errorf("unknown attribute to modify: %s", key)
 			lastErr = util.ErrorCmdArg
 		}
-=======
-			return nil
-		},
-		RunE: func(cmd *cobra.Command, args []string) error {
-			return HoldReleaseJobs(args[0], false)
-		},
->>>>>>> d5b4c3a3
 	}
 
 	return lastErr
@@ -388,8 +215,6 @@
 			return util.ErrorCmdArg
 		}
 	}
-<<<<<<< HEAD
-
 	return ChangeNodeState(FlagNodeName, FlagState, FlagReason)
 }
 
@@ -414,16 +239,6 @@
 			log.Errorf("unknown attribute to modify: %s", key)
 			lastErr = util.ErrorCmdArg
 		}
-=======
-	createReservationCmd = &cobra.Command{
-		Use:   "reservation [flags]",
-		Short: "Create a new reservation",
-		Long:  "",
-		Args:  cobra.ExactArgs(0),
-		RunE: func(cmd *cobra.Command, args []string) error {
-			return CreateReservation()
-		},
->>>>>>> d5b4c3a3
 	}
 
 	return lastErr
@@ -446,7 +261,7 @@
 			lastErr = util.ErrorCmdArg
 		}
 	}
-<<<<<<< HEAD
+
 	return lastErr
 }
 
@@ -457,19 +272,8 @@
 	if len(timeLimit) == 0 {
 		log.Debug("no time limit specified")
 		return util.ErrorCmdArg
-=======
-	deleteReservationCmd = &cobra.Command{
-		Use:   "reservation reservation_name",
-		Short: "Delete the specified reservation",
-		Long:  "",
-		Args:  cobra.ExactArgs(1),
-		RunE: func(cmd *cobra.Command, args []string) error {
-			return DeleteReservation(args[0])
-		},
->>>>>>> d5b4c3a3
-	}
-
-<<<<<<< HEAD
+	}
+
 	if jobIds == "" {
 		log.Debug("no job id specified")
 		return util.ErrorCmdArg
@@ -478,12 +282,6 @@
 	FlagHoldTime = timeLimit
 
 	return HoldReleaseJobs(jobIds, true)
-=======
-// ParseCmdArgs executes the root command.
-func ParseCmdArgs() {
-	util.RunEWrapperForLeafCommand(RootCmd)
-	util.RunAndHandleExit(RootCmd)
->>>>>>> d5b4c3a3
 }
 
 func executeReleaseCommand(command *CControlCommand) int {
