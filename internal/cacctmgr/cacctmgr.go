--- conflicted
+++ resolved
@@ -1185,12 +1185,6 @@
 }
 
 func QueryEventInfoByNodes(nodeRegex string) util.CraneCmdError {
-<<<<<<< HEAD
-	if FlagForce {
-		log.Warning("--force flag is not used for query operations")
-	}
-=======
->>>>>>> 39b291b5
 	nodeNames := []string{}
 	var ok bool
 	if len(nodeRegex) != 0 {
